import { NextRequest } from 'next/server'
import { dev } from '@/config/dev'
<<<<<<< HEAD
<<<<<<< HEAD
import { errorResponse } from '@/lib/api/response'
import { getUserIdFromSupabase, provideDevFallbackStream, handleAgentStream } from './logic'
import { summarizePendingUpdatesForUser } from '@/lib/memory/update-runner'
=======
import { jsonResponse, errorResponse } from '@/lib/api/response'
>>>>>>> pr/106
=======
import {
  getUserIdFromSupabase,
  provideDevFallbackStream,
  handleAgentStream
} from './logic'
>>>>>>> cb7c788d

export async function POST(req: NextRequest) {
  try {
    const { messages, profile } = await req.json()

    if (!messages || !Array.isArray(messages)) {
      return errorResponse('Messages array is required', 400)
    }

    const userId = await getUserIdFromSupabase()

    if (!userId && !dev.enabled) {
      return errorResponse('Unauthorized', 401)
    }

    // Add the secure user ID to the profile object
    const secureProfile = { ...profile, userId }

    // Memory v2 first-run scaffolding: ensure overview exists for this user
    try {
      const { isMemoryV2Enabled } = await import('@/lib/memory/config')
      if (userId && isMemoryV2Enabled()) {
        await import('@/lib/memory/snapshots/scaffold').then(({ ensureOverviewExists }) => ensureOverviewExists(userId))
      }
    } catch (e) {
      console.warn('first-run scaffold skipped', e)
    }

    // Run the update summarizer to keep the change log in sync before chatting
    if (userId) {
      try {
        const outcome = await summarizePendingUpdatesForUser(userId)
        if (!outcome.skipped && outcome.itemCount > 0) {
          console.log('[CHAT] Cleared pending memory updates', {
            userId,
            processed: outcome.itemCount,
            digest: outcome.digest,
          })
        }
      } catch (error) {
        console.warn('[CHAT] update summarizer failed', error)
      }
    }

    // If no OpenRouter credentials, provide a dev fallback text stream so the UI works
    const baseURL = process.env.OPENROUTER_BASE_URL
    const hasOpenrouter = typeof process.env.OPENROUTER_API_KEY === 'string' && process.env.OPENROUTER_API_KEY.length > 10
    console.log('[CHAT] OpenRouter env', { hasOpenrouter, baseURL })
    if (!hasOpenrouter) {
      return provideDevFallbackStream(
        'Hello! (dev fallback stream)\nThis is a placeholder response because OPENROUTER_API_KEY is not configured.'
      )
    }
<<<<<<< HEAD

    return handleAgentStream(messages, secureProfile)
=======
>>>>>>> cb7c788d

    return handleAgentStream(messages, secureProfile)
  } catch (error) {
    console.error('Chat API error:', error)
    return errorResponse('Something went wrong', 500)
  }
}<|MERGE_RESOLUTION|>--- conflicted
+++ resolved
@@ -1,20 +1,8 @@
 import { NextRequest } from 'next/server'
 import { dev } from '@/config/dev'
-<<<<<<< HEAD
-<<<<<<< HEAD
 import { errorResponse } from '@/lib/api/response'
 import { getUserIdFromSupabase, provideDevFallbackStream, handleAgentStream } from './logic'
 import { summarizePendingUpdatesForUser } from '@/lib/memory/update-runner'
-=======
-import { jsonResponse, errorResponse } from '@/lib/api/response'
->>>>>>> pr/106
-=======
-import {
-  getUserIdFromSupabase,
-  provideDevFallbackStream,
-  handleAgentStream
-} from './logic'
->>>>>>> cb7c788d
 
 export async function POST(req: NextRequest) {
   try {
@@ -30,20 +18,17 @@
       return errorResponse('Unauthorized', 401)
     }
 
-    // Add the secure user ID to the profile object
     const secureProfile = { ...profile, userId }
 
-    // Memory v2 first-run scaffolding: ensure overview exists for this user
     try {
       const { isMemoryV2Enabled } = await import('@/lib/memory/config')
       if (userId && isMemoryV2Enabled()) {
         await import('@/lib/memory/snapshots/scaffold').then(({ ensureOverviewExists }) => ensureOverviewExists(userId))
       }
-    } catch (e) {
-      console.warn('first-run scaffold skipped', e)
+    } catch (error) {
+      console.warn('first-run scaffold skipped', error)
     }
 
-    // Run the update summarizer to keep the change log in sync before chatting
     if (userId) {
       try {
         const outcome = await summarizePendingUpdatesForUser(userId)
@@ -59,7 +44,6 @@
       }
     }
 
-    // If no OpenRouter credentials, provide a dev fallback text stream so the UI works
     const baseURL = process.env.OPENROUTER_BASE_URL
     const hasOpenrouter = typeof process.env.OPENROUTER_API_KEY === 'string' && process.env.OPENROUTER_API_KEY.length > 10
     console.log('[CHAT] OpenRouter env', { hasOpenrouter, baseURL })
@@ -68,11 +52,6 @@
         'Hello! (dev fallback stream)\nThis is a placeholder response because OPENROUTER_API_KEY is not configured.'
       )
     }
-<<<<<<< HEAD
-
-    return handleAgentStream(messages, secureProfile)
-=======
->>>>>>> cb7c788d
 
     return handleAgentStream(messages, secureProfile)
   } catch (error) {
