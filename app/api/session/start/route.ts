--- conflicted
+++ resolved
@@ -1,13 +1,7 @@
 import { NextRequest } from 'next/server'
-<<<<<<< HEAD
 import { resolveUserId } from '@/config/dev'
 import { withSupabaseOrDev } from '@/lib/api/supabaseGuard'
-=======
-import { createClient as createServerSupabase } from '@/lib/supabase/server'
-import { createAdminClient } from '@/lib/supabase/admin'
-import { dev, resolveUserId } from '@/config/dev'
 import { jsonResponse, errorResponse } from '@/lib/api/response'
->>>>>>> 39507c08
 
 export async function POST(req: NextRequest) {
   try {
@@ -17,28 +11,14 @@
     return withSupabaseOrDev(req, async (ctx) => {
       if (ctx.type === 'no-supabase') {
         const devSessionId = `dev-${Math.random().toString(36).slice(2)}`
-        return new Response(JSON.stringify({ sessionId: devSessionId }), {
-          status: 200,
-          headers: { 'Content-Type': 'application/json' },
-        })
+        return jsonResponse({ sessionId: devSessionId })
       }
 
-<<<<<<< HEAD
       if (ctx.type === 'authed') {
         const { chatSessionService } = await import('../../../../lib/session-service')
         const sessionId = await chatSessionService.startSession(ctx.userId)
-        return new Response(JSON.stringify({ sessionId }), {
-          status: 200,
-          headers: { 'Content-Type': 'application/json' },
-        })
+        return jsonResponse({ sessionId })
       }
-=======
-    if (!hasSupabase) {
-      // Development fallback when Supabase env is not configured
-      const devSessionId = `dev-${Math.random().toString(36).slice(2)}`
-      return jsonResponse({ sessionId: devSessionId })
-    }
->>>>>>> 39507c08
 
       if (ctx.type === 'admin') {
         const personaUserId = resolveUserId()
@@ -60,49 +40,19 @@
           updated_at: nowIso,
         }
 
-<<<<<<< HEAD
         const { data, error } = await ctx.admin
           .from('sessions')
           .insert(sessionRow)
           .select('id')
           .single()
-=======
-    if (authedUserId) {
-      const { chatSessionService } = await import('../../../../lib/session-service')
-      const sessionId = await chatSessionService.startSession(authedUserId)
-      return jsonResponse({ sessionId })
-    }
->>>>>>> 39507c08
 
         if (error) throw error
 
-        return new Response(JSON.stringify({ sessionId: data.id }), {
-          status: 200,
-          headers: { 'Content-Type': 'application/json' },
-        })
+        return jsonResponse({ sessionId: data.id })
       }
 
-<<<<<<< HEAD
-      return new Response(JSON.stringify({ error: 'Unauthorized' }), {
-        status: 401,
-        headers: { 'Content-Type': 'application/json' },
-      })
+      return errorResponse('Unauthorized', 401)
     })
-=======
-      const { data, error } = await admin
-        .from('sessions')
-        .insert(sessionRow)
-        .select('id')
-        .single()
-
-      if (error) throw error
-
-      return jsonResponse({ sessionId: data.id })
-    }
-
-    // Production (or dev disabled) and unauthenticated
-    return errorResponse('Unauthorized', 401)
->>>>>>> 39507c08
   } catch (error) {
     console.error('Session start API error:', error)
     return errorResponse('Failed to start session', 500)
