import { NextRequest } from 'next/server'
import { resolveUserId } from '@/config/dev'
import { withSupabaseOrDev } from '@/lib/api/supabaseGuard'

export async function POST(req: NextRequest) {
  try {
    // Body is ignored for user identity; server derives user on its own
    await req.json().catch(() => ({} as Record<string, unknown>))

    return withSupabaseOrDev(req, async ctx => {
      if (ctx.type === 'no-supabase') {
        const devSessionId = `dev-${Math.random().toString(36).slice(2)}`
        return new Response(JSON.stringify({ sessionId: devSessionId }), {
          status: 200,
          headers: { 'Content-Type': 'application/json' }
        })
      }

      if (ctx.type === 'authed') {
        const { chatSessionService } = await import('../../../../lib/session-service')
        const sessionId = await chatSessionService.startSession(ctx.userId)
        return new Response(JSON.stringify({ sessionId }), {
          status: 200,
          headers: { 'Content-Type': 'application/json' }
        })
      }

      if (ctx.type === 'admin') {
        const personaUserId = resolveUserId()
        const nowIso = new Date().toISOString()
        const sessionRow = {
          user_id: personaUserId,
          start_time: nowIso,
<<<<<<< HEAD
          messages: [] as unknown[],
=======
          messages: [] as any[],
>>>>>>> 6b16392d
          parts_involved: {} as Record<string, unknown>,
          new_parts: [] as string[],
          breakthroughs: [] as string[],
          emotional_arc: {
            start: { valence: 0, arousal: 0 },
            peak: { valence: 0, arousal: 0 },
            end: { valence: 0, arousal: 0 }
          },
          processed: false,
          created_at: nowIso,
<<<<<<< HEAD
          updated_at: nowIso,
=======
          updated_at: nowIso
>>>>>>> 6b16392d
        }

        const { data, error } = await ctx.admin
          .from('sessions')
          .insert(sessionRow)
          .select('id')
          .single()

        if (error) throw error

        return new Response(JSON.stringify({ sessionId: data.id }), {
          status: 200,
          headers: { 'Content-Type': 'application/json' }
        })
      }

      return new Response(JSON.stringify({ error: 'Unauthorized' }), {
        status: 401,
        headers: { 'Content-Type': 'application/json' }
      })
    })
  } catch (error) {
    console.error('Session start API error:', error)
    return new Response(JSON.stringify({ error: 'Failed to start session' }), {
      status: 500,
      headers: { 'Content-Type': 'application/json' }
    })
  }
}<|MERGE_RESOLUTION|>--- conflicted
+++ resolved
@@ -7,12 +7,12 @@
     // Body is ignored for user identity; server derives user on its own
     await req.json().catch(() => ({} as Record<string, unknown>))
 
-    return withSupabaseOrDev(req, async ctx => {
+    return withSupabaseOrDev(req, async (ctx) => {
       if (ctx.type === 'no-supabase') {
         const devSessionId = `dev-${Math.random().toString(36).slice(2)}`
         return new Response(JSON.stringify({ sessionId: devSessionId }), {
           status: 200,
-          headers: { 'Content-Type': 'application/json' }
+          headers: { 'Content-Type': 'application/json' },
         })
       }
 
@@ -21,7 +21,7 @@
         const sessionId = await chatSessionService.startSession(ctx.userId)
         return new Response(JSON.stringify({ sessionId }), {
           status: 200,
-          headers: { 'Content-Type': 'application/json' }
+          headers: { 'Content-Type': 'application/json' },
         })
       }
 
@@ -31,26 +31,18 @@
         const sessionRow = {
           user_id: personaUserId,
           start_time: nowIso,
-<<<<<<< HEAD
           messages: [] as unknown[],
-=======
-          messages: [] as any[],
->>>>>>> 6b16392d
           parts_involved: {} as Record<string, unknown>,
           new_parts: [] as string[],
           breakthroughs: [] as string[],
           emotional_arc: {
             start: { valence: 0, arousal: 0 },
             peak: { valence: 0, arousal: 0 },
-            end: { valence: 0, arousal: 0 }
+            end: { valence: 0, arousal: 0 },
           },
           processed: false,
           created_at: nowIso,
-<<<<<<< HEAD
           updated_at: nowIso,
-=======
-          updated_at: nowIso
->>>>>>> 6b16392d
         }
 
         const { data, error } = await ctx.admin
@@ -63,20 +55,20 @@
 
         return new Response(JSON.stringify({ sessionId: data.id }), {
           status: 200,
-          headers: { 'Content-Type': 'application/json' }
+          headers: { 'Content-Type': 'application/json' },
         })
       }
 
       return new Response(JSON.stringify({ error: 'Unauthorized' }), {
         status: 401,
-        headers: { 'Content-Type': 'application/json' }
+        headers: { 'Content-Type': 'application/json' },
       })
     })
   } catch (error) {
     console.error('Session start API error:', error)
     return new Response(JSON.stringify({ error: 'Failed to start session' }), {
       status: 500,
-      headers: { 'Content-Type': 'application/json' }
+      headers: { 'Content-Type': 'application/json' },
     })
   }
 }