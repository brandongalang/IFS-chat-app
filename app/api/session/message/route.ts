import { NextRequest } from 'next/server'
<<<<<<< HEAD
import { withSupabaseOrDev } from '@/lib/api/supabaseGuard'
=======
import { createClient as createServerSupabase } from '@/lib/supabase/server'
import { createAdminClient } from '@/lib/supabase/admin'
import { dev } from '@/config/dev'
import { jsonResponse, errorResponse } from '@/lib/api/response'
>>>>>>> 39507c08

export async function POST(req: NextRequest) {
  try {
    const { sessionId, role, content } = await req.json()

    if (!sessionId || (role !== 'user' && role !== 'assistant') || typeof content !== 'string') {
      return errorResponse('Invalid payload', 400)
    }

    return withSupabaseOrDev(req, async (ctx) => {
      if (ctx.type === 'no-supabase') {
        return new Response(JSON.stringify({ ok: true, stored: false }), {
          status: 200,
          headers: { 'Content-Type': 'application/json' },
        })
      }

<<<<<<< HEAD
      if (ctx.type === 'authed') {
        const { chatSessionService } = await import('@/lib/session-service')
        await chatSessionService.addMessage(sessionId, { role, content })
        return new Response(JSON.stringify({ ok: true, stored: true }), {
          status: 200,
          headers: { 'Content-Type': 'application/json' },
        })
      }
=======
    if (!hasSupabase) {
      // Development fallback when Supabase env is not configured
      return jsonResponse({ ok: true, stored: false })
    }
>>>>>>> 39507c08

      if (ctx.type === 'admin') {
        const { data: row, error: fetchError } = await ctx.admin
          .from('sessions')
          .select('messages')
          .eq('id', sessionId)
          .single()

<<<<<<< HEAD
        if (fetchError) throw fetchError
=======
    if (authedUserId) {
      const { chatSessionService } = await import('@/lib/session-service')
      await chatSessionService.addMessage(sessionId, { role, content })
      return jsonResponse({ ok: true, stored: true })
    }
>>>>>>> 39507c08

        const messages = Array.isArray(row?.messages) ? row.messages : []
        const newMessage = { role, content, timestamp: new Date().toISOString() }
        const updatedMessages = [...messages, newMessage]

        const { error: updateError } = await ctx.admin
          .from('sessions')
          .update({ messages: updatedMessages, updated_at: new Date().toISOString() })
          .eq('id', sessionId)

        if (updateError) throw updateError

        return new Response(JSON.stringify({ ok: true, stored: true }), {
          status: 200,
          headers: { 'Content-Type': 'application/json' },
        })
      }

<<<<<<< HEAD
      return new Response(JSON.stringify({ error: 'Unauthorized' }), {
        status: 401,
        headers: { 'Content-Type': 'application/json' },
      })
    })
=======
      const { error: updateError } = await admin
        .from('sessions')
        .update({ messages: updatedMessages, updated_at: new Date().toISOString() })
        .eq('id', sessionId)

      if (updateError) throw updateError

      return jsonResponse({ ok: true, stored: true })
    }

    return errorResponse('Unauthorized', 401)
>>>>>>> 39507c08
  } catch (error) {
    console.error('Session message API error:', error)
    return errorResponse('Failed to store message', 500)
  }
}<|MERGE_RESOLUTION|>--- conflicted
+++ resolved
@@ -1,12 +1,6 @@
 import { NextRequest } from 'next/server'
-<<<<<<< HEAD
 import { withSupabaseOrDev } from '@/lib/api/supabaseGuard'
-=======
-import { createClient as createServerSupabase } from '@/lib/supabase/server'
-import { createAdminClient } from '@/lib/supabase/admin'
-import { dev } from '@/config/dev'
 import { jsonResponse, errorResponse } from '@/lib/api/response'
->>>>>>> 39507c08
 
 export async function POST(req: NextRequest) {
   try {
@@ -18,27 +12,14 @@
 
     return withSupabaseOrDev(req, async (ctx) => {
       if (ctx.type === 'no-supabase') {
-        return new Response(JSON.stringify({ ok: true, stored: false }), {
-          status: 200,
-          headers: { 'Content-Type': 'application/json' },
-        })
+        return jsonResponse({ ok: true, stored: false })
       }
 
-<<<<<<< HEAD
       if (ctx.type === 'authed') {
         const { chatSessionService } = await import('@/lib/session-service')
         await chatSessionService.addMessage(sessionId, { role, content })
-        return new Response(JSON.stringify({ ok: true, stored: true }), {
-          status: 200,
-          headers: { 'Content-Type': 'application/json' },
-        })
+        return jsonResponse({ ok: true, stored: true })
       }
-=======
-    if (!hasSupabase) {
-      // Development fallback when Supabase env is not configured
-      return jsonResponse({ ok: true, stored: false })
-    }
->>>>>>> 39507c08
 
       if (ctx.type === 'admin') {
         const { data: row, error: fetchError } = await ctx.admin
@@ -47,15 +28,7 @@
           .eq('id', sessionId)
           .single()
 
-<<<<<<< HEAD
         if (fetchError) throw fetchError
-=======
-    if (authedUserId) {
-      const { chatSessionService } = await import('@/lib/session-service')
-      await chatSessionService.addMessage(sessionId, { role, content })
-      return jsonResponse({ ok: true, stored: true })
-    }
->>>>>>> 39507c08
 
         const messages = Array.isArray(row?.messages) ? row.messages : []
         const newMessage = { role, content, timestamp: new Date().toISOString() }
@@ -68,31 +41,11 @@
 
         if (updateError) throw updateError
 
-        return new Response(JSON.stringify({ ok: true, stored: true }), {
-          status: 200,
-          headers: { 'Content-Type': 'application/json' },
-        })
+        return jsonResponse({ ok: true, stored: true })
       }
 
-<<<<<<< HEAD
-      return new Response(JSON.stringify({ error: 'Unauthorized' }), {
-        status: 401,
-        headers: { 'Content-Type': 'application/json' },
-      })
+      return errorResponse('Unauthorized', 401)
     })
-=======
-      const { error: updateError } = await admin
-        .from('sessions')
-        .update({ messages: updatedMessages, updated_at: new Date().toISOString() })
-        .eq('id', sessionId)
-
-      if (updateError) throw updateError
-
-      return jsonResponse({ ok: true, stored: true })
-    }
-
-    return errorResponse('Unauthorized', 401)
->>>>>>> 39507c08
   } catch (error) {
     console.error('Session message API error:', error)
     return errorResponse('Failed to store message', 500)
