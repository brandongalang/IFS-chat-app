import { NextRequest } from 'next/server'
<<<<<<< HEAD
import { withSupabaseOrDev } from '@/lib/api/supabaseGuard'
=======
import { createClient as createServerSupabase } from '@/lib/supabase/server'
import { createAdminClient } from '@/lib/supabase/admin'
import { dev } from '@/config/dev'
import { getSupabaseKey, getSupabaseUrl } from '@/lib/supabase/config'
>>>>>>> 6f0cc1d5

export async function POST(req: NextRequest) {
  try {
    const { sessionId } = await req.json()

    if (!sessionId || typeof sessionId !== 'string') {
      return new Response(JSON.stringify({ error: 'sessionId is required' }), {
        status: 400,
        headers: { 'Content-Type': 'application/json' },
      })
    }

<<<<<<< HEAD
    return withSupabaseOrDev(req, async ctx => {
      if (ctx.type === 'no-supabase') {
        return new Response(JSON.stringify({ ok: true, ended: false }), {
          status: 200,
          headers: { 'Content-Type': 'application/json' }
        })
      }
=======
    const supabaseUrl = getSupabaseUrl()
    const supabaseAnon = getSupabaseKey()
    const hasSupabase =
      typeof supabaseUrl === 'string' && /^https?:\/\//.test(supabaseUrl) &&
      typeof supabaseAnon === 'string' && supabaseAnon.length > 20
>>>>>>> 6f0cc1d5

      if (ctx.type === 'authed') {
        const { chatSessionService } = await import('@/lib/session-service')
        await chatSessionService.endSession(sessionId)
        return new Response(JSON.stringify({ ok: true, ended: true }), {
          status: 200,
          headers: { 'Content-Type': 'application/json' }
        })
      }

      if (ctx.type === 'admin') {
        const { data: row, error: fetchError } = await ctx.admin
          .from('sessions')
          .select('start_time')
          .eq('id', sessionId)
          .single()

        if (fetchError) throw fetchError

        const endTime = new Date().toISOString()
        let duration: number | null = null
        try {
          if (row?.start_time) {
            const startMs = new Date(row.start_time as unknown as string).getTime()
            const endMs = new Date(endTime).getTime()
            duration = Math.max(0, Math.floor((endMs - startMs) / 1000))
          }
        } catch {}

        const { error: updateError } = await ctx.admin
          .from('sessions')
          .update({ end_time: endTime, duration, updated_at: endTime })
          .eq('id', sessionId)

        if (updateError) throw updateError

        return new Response(JSON.stringify({ ok: true, ended: true }), {
          status: 200,
          headers: { 'Content-Type': 'application/json' }
        })
      }

      return new Response(JSON.stringify({ error: 'Unauthorized' }), {
        status: 401,
        headers: { 'Content-Type': 'application/json' }
      })
    })
  } catch (error) {
    console.error('Session end API error:', error)
    return new Response(JSON.stringify({ error: 'Failed to end session' }), {
      status: 500,
      headers: { 'Content-Type': 'application/json' },
    })
  }
}<|MERGE_RESOLUTION|>--- conflicted
+++ resolved
@@ -1,12 +1,5 @@
 import { NextRequest } from 'next/server'
-<<<<<<< HEAD
 import { withSupabaseOrDev } from '@/lib/api/supabaseGuard'
-=======
-import { createClient as createServerSupabase } from '@/lib/supabase/server'
-import { createAdminClient } from '@/lib/supabase/admin'
-import { dev } from '@/config/dev'
-import { getSupabaseKey, getSupabaseUrl } from '@/lib/supabase/config'
->>>>>>> 6f0cc1d5
 
 export async function POST(req: NextRequest) {
   try {
@@ -19,28 +12,20 @@
       })
     }
 
-<<<<<<< HEAD
-    return withSupabaseOrDev(req, async ctx => {
+    return withSupabaseOrDev(req, async (ctx) => {
       if (ctx.type === 'no-supabase') {
         return new Response(JSON.stringify({ ok: true, ended: false }), {
           status: 200,
-          headers: { 'Content-Type': 'application/json' }
+          headers: { 'Content-Type': 'application/json' },
         })
       }
-=======
-    const supabaseUrl = getSupabaseUrl()
-    const supabaseAnon = getSupabaseKey()
-    const hasSupabase =
-      typeof supabaseUrl === 'string' && /^https?:\/\//.test(supabaseUrl) &&
-      typeof supabaseAnon === 'string' && supabaseAnon.length > 20
->>>>>>> 6f0cc1d5
 
       if (ctx.type === 'authed') {
         const { chatSessionService } = await import('@/lib/session-service')
         await chatSessionService.endSession(sessionId)
         return new Response(JSON.stringify({ ok: true, ended: true }), {
           status: 200,
-          headers: { 'Content-Type': 'application/json' }
+          headers: { 'Content-Type': 'application/json' },
         })
       }
 
@@ -72,13 +57,13 @@
 
         return new Response(JSON.stringify({ ok: true, ended: true }), {
           status: 200,
-          headers: { 'Content-Type': 'application/json' }
+          headers: { 'Content-Type': 'application/json' },
         })
       }
 
       return new Response(JSON.stringify({ error: 'Unauthorized' }), {
         status: 401,
-        headers: { 'Content-Type': 'application/json' }
+        headers: { 'Content-Type': 'application/json' },
       })
     })
   } catch (error) {
