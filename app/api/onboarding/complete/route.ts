<<<<<<< HEAD
import { NextRequest, NextResponse } from 'next/server';
=======
import { NextRequest } from 'next/server';
import { createClient } from '@/lib/supabase/server';
import { errorResponse, jsonResponse, HTTP_STATUS } from '@/lib/api/response';
import {
  CompletionRequest,
  CompletionResponse,
  QuestionResponse,
  OnboardingQuestion,
  QuestionOption,
  OnboardingResponseRecord,
} from '@/lib/onboarding/types';
import { computeStage1Scores, getTopThemes } from '@/lib/onboarding/scoring';
>>>>>>> d5c464f4
import questionsConfig from '@/config/onboarding-questions.json';
import { createClient } from '@/lib/supabase/server';
import { validateCompletionRequest } from '@/lib/onboarding/validate-completion-request';
import { completeOnboardingState } from '@/lib/onboarding/complete-state';
import { synthesizeOnboardingMemories } from '@/lib/onboarding/synthesize-memories';
import { buildCompletionResponse } from '@/lib/onboarding/build-completion-response';
import type { SupabaseClient } from '@supabase/supabase-js';
import type { Database } from '@/lib/types/database';

const onboardingRequirements: Record<string, string[]> =
  (questionsConfig as { requirements?: Record<string, string[]> }).requirements ?? {};

const getRequiredQuestionIds = (stage: number): string[] => onboardingRequirements[String(stage)] ?? [];

/**
 * POST /api/onboarding/complete
 *
 * Completes the onboarding process with comprehensive validation.
 * Features:
 * - Validates all required responses are present (5 + 4 + 4 = 13 total)
 * - Updates user state to completed
 * - Triggers user memory synthesis (placeholder for now)
 * - Returns redirect to / (not /chat per requirements)
 * - Idempotent operation
 */
export async function POST(request: NextRequest) {
  try {
    const supabase = await createClient();
    const { data: { user } } = await supabase.auth.getUser();
    
    if (!user) {
      return errorResponse('Unauthorized', HTTP_STATUS.UNAUTHORIZED);
    }

    // Parse and validate request
    const body = await request.json();
<<<<<<< HEAD
    const validationResult = validateCompletionRequest(body);

    if (!validationResult.success) {
      return NextResponse.json({
        error: 'Invalid request',
        details: validationResult.issues,
      }, { status: 400 });
=======
    const validation = CompletionRequest.safeParse(body);
    
    if (!validation.success) {
      return jsonResponse({
        error: 'Invalid request',
        details: validation.error.issues
      }, HTTP_STATUS.BAD_REQUEST);
>>>>>>> d5c464f4
    }

    const { version } = validationResult.data;

    // Get user's onboarding state
    const { data: userState, error: stateError } = await supabase
      .from('user_onboarding')
      .select('*')
      .eq('user_id', user.id)
      .single();

    if (stateError) {
      console.error('Error fetching user onboarding state:', stateError);
      return errorResponse('Onboarding state not found', HTTP_STATUS.BAD_REQUEST);
    }

    // Check if already completed
    if (userState.status === 'completed') {
<<<<<<< HEAD
      const completedAt = userState.completed_at ?? new Date().toISOString();
      return buildCompletionResponse(completedAt, { setCompletionCookie: false });
=======
      const response: CompletionResponse = {
        ok: true,
        redirect: `${process.env.NEXT_PUBLIC_APP_URL || 'http://localhost:3000'}/`,
        completed_at: userState.completed_at!
      };
      return jsonResponse(response);
>>>>>>> d5c464f4
    }

    // Version conflict check
    if (userState.version !== version) {
      return jsonResponse({
        error: 'Version conflict - state has been updated',
        current_version: userState.version
      }, HTTP_STATUS.CONFLICT);
    }

    // Validate completion requirements
<<<<<<< HEAD
    const completionValidation = await validateOnboardingCompletion(supabase, user.id);
    if (!completionValidation.valid) {
      return NextResponse.json({
        error: 'Onboarding not complete',
        missing: completionValidation.missing
      }, { status: 400 });
=======
    const validationResult = await validateOnboardingCompletion(supabase, user.id);
    if (!validationResult.valid) {
      return jsonResponse({
        error: 'Onboarding not complete',
        missing: validationResult.missing
      }, HTTP_STATUS.BAD_REQUEST);
>>>>>>> d5c464f4
    }

    // Mark as completed
    const completionResult = await completeOnboardingState(supabase, user.id, version);

<<<<<<< HEAD
    if (!completionResult.success) {
      console.error('Error completing onboarding:', completionResult.error);
      return NextResponse.json({ error: 'Failed to complete onboarding' }, { status: 500 });
=======
    if (updateError) {
      console.error('Error completing onboarding:', updateError);
      return errorResponse('Failed to complete onboarding', HTTP_STATUS.INTERNAL_SERVER_ERROR);
>>>>>>> d5c464f4
    }

    // Trigger user memory synthesis
    try {
      const { success: _memSuccess, didEdit: _memDidEdit } = await synthesizeOnboardingMemories(supabase, user.id);
      void _memSuccess;
      void _memDidEdit;
    } catch (memoryError) {
      console.warn('Failed to synthesize onboarding memories:', memoryError);
      // Don't fail the completion for memory synthesis issues
    }

    // TODO: Track analytics event
    // await trackEvent('onboarding_completed', { userId: user.id, duration: ... });

<<<<<<< HEAD
    return buildCompletionResponse(completionResult.completedAt);
=======
    const response: CompletionResponse = {
      ok: true,
      redirect: `${process.env.NEXT_PUBLIC_APP_URL || 'http://localhost:3000'}/`,
      completed_at: now
    };

    // Also set a lightweight cookie hint so middleware/UX can skip the DB check
    const res = jsonResponse(response)
    try {
      res.cookies.set('ifs_onb', '0', {
        path: '/',
        httpOnly: false,
        sameSite: 'lax',
        secure: true,
      })
    } catch {}

    return res;
>>>>>>> d5c464f4

  } catch (error) {
    console.error('Unexpected error in completion route:', error);
    return errorResponse('Internal server error', HTTP_STATUS.INTERNAL_SERVER_ERROR);
  }
}

/**
 * Validates that all required onboarding responses are present
 */
async function validateOnboardingCompletion(
  supabase: SupabaseClient<Database>, 
  userId: string
): Promise<{ valid: boolean; missing: string[] }> {
  const missing: string[] = [];

  try {
    // Check Stage 1 responses (config-defined requirements)
    const { data: stage1Responses, error: s1Error } = await supabase
      .from('onboarding_responses')
      .select('question_id')
      .eq('user_id', userId)
      .eq('stage', 1);

    if (s1Error) {
      console.error('Error checking Stage 1 responses:', s1Error);
      missing.push('stage1_responses_check_failed');
    } else {
      const requiredS1 = getRequiredQuestionIds(1);
      const existingS1 = (stage1Responses ?? []).map((r: { question_id: string }) => r.question_id);
      const missingS1 = requiredS1.filter(qId => !existingS1.includes(qId));
      missing.push(...missingS1);
    }

    // Check Stage 2 responses (config-defined or minimum requirement)
    const { data: stage2Responses, error: s2Error } = await supabase
      .from('onboarding_responses')
      .select('question_id')
      .eq('user_id', userId)
      .eq('stage', 2);

    if (s2Error) {
      console.error('Error checking Stage 2 responses:', s2Error);
      missing.push('stage2_responses_check_failed');
    } else {
      const requiredS2 = getRequiredQuestionIds(2);
      if (requiredS2.length > 0) {
        const existingS2 = (stage2Responses ?? []).map((r: { question_id: string }) => r.question_id);
        const missingS2 = requiredS2.filter(qId => !existingS2.includes(qId));
        missing.push(...missingS2);
      } else {
        const responseCount = stage2Responses?.length ?? 0;
        if (responseCount < 4) {
          missing.push(`stage2_incomplete_${responseCount}_of_4`);
        }
      }
    }

    // Check Stage 3 responses (config-defined requirements)
    const { data: stage3Responses, error: s3Error } = await supabase
      .from('onboarding_responses')
      .select('question_id')
      .eq('user_id', userId)
      .eq('stage', 3);

    if (s3Error) {
      console.error('Error checking Stage 3 responses:', s3Error);
      missing.push('stage3_responses_check_failed');
    } else {
      const requiredS3 = getRequiredQuestionIds(3);
      const existingS3 = (stage3Responses ?? []).map((r: { question_id: string }) => r.question_id);
      const missingS3 = requiredS3.filter(qId => !existingS3.includes(qId));
      missing.push(...missingS3);
    }

  } catch (error) {
    console.error('Error in completion validation:', error);
    missing.push('validation_failed');
  }

  return {
    valid: missing.length === 0,
    missing
  };
}<|MERGE_RESOLUTION|>--- conflicted
+++ resolved
@@ -1,21 +1,7 @@
-<<<<<<< HEAD
-import { NextRequest, NextResponse } from 'next/server';
-=======
 import { NextRequest } from 'next/server';
+import questionsConfig from '@/config/onboarding-questions.json';
 import { createClient } from '@/lib/supabase/server';
 import { errorResponse, jsonResponse, HTTP_STATUS } from '@/lib/api/response';
-import {
-  CompletionRequest,
-  CompletionResponse,
-  QuestionResponse,
-  OnboardingQuestion,
-  QuestionOption,
-  OnboardingResponseRecord,
-} from '@/lib/onboarding/types';
-import { computeStage1Scores, getTopThemes } from '@/lib/onboarding/scoring';
->>>>>>> d5c464f4
-import questionsConfig from '@/config/onboarding-questions.json';
-import { createClient } from '@/lib/supabase/server';
 import { validateCompletionRequest } from '@/lib/onboarding/validate-completion-request';
 import { completeOnboardingState } from '@/lib/onboarding/complete-state';
 import { synthesizeOnboardingMemories } from '@/lib/onboarding/synthesize-memories';
@@ -50,23 +36,13 @@
 
     // Parse and validate request
     const body = await request.json();
-<<<<<<< HEAD
     const validationResult = validateCompletionRequest(body);
 
     if (!validationResult.success) {
-      return NextResponse.json({
+      return jsonResponse({
         error: 'Invalid request',
         details: validationResult.issues,
-      }, { status: 400 });
-=======
-    const validation = CompletionRequest.safeParse(body);
-    
-    if (!validation.success) {
-      return jsonResponse({
-        error: 'Invalid request',
-        details: validation.error.issues
       }, HTTP_STATUS.BAD_REQUEST);
->>>>>>> d5c464f4
     }
 
     const { version } = validationResult.data;
@@ -85,17 +61,8 @@
 
     // Check if already completed
     if (userState.status === 'completed') {
-<<<<<<< HEAD
       const completedAt = userState.completed_at ?? new Date().toISOString();
       return buildCompletionResponse(completedAt, { setCompletionCookie: false });
-=======
-      const response: CompletionResponse = {
-        ok: true,
-        redirect: `${process.env.NEXT_PUBLIC_APP_URL || 'http://localhost:3000'}/`,
-        completed_at: userState.completed_at!
-      };
-      return jsonResponse(response);
->>>>>>> d5c464f4
     }
 
     // Version conflict check
@@ -107,35 +74,20 @@
     }
 
     // Validate completion requirements
-<<<<<<< HEAD
     const completionValidation = await validateOnboardingCompletion(supabase, user.id);
     if (!completionValidation.valid) {
-      return NextResponse.json({
+      return jsonResponse({
         error: 'Onboarding not complete',
         missing: completionValidation.missing
-      }, { status: 400 });
-=======
-    const validationResult = await validateOnboardingCompletion(supabase, user.id);
-    if (!validationResult.valid) {
-      return jsonResponse({
-        error: 'Onboarding not complete',
-        missing: validationResult.missing
       }, HTTP_STATUS.BAD_REQUEST);
->>>>>>> d5c464f4
     }
 
     // Mark as completed
     const completionResult = await completeOnboardingState(supabase, user.id, version);
 
-<<<<<<< HEAD
     if (!completionResult.success) {
       console.error('Error completing onboarding:', completionResult.error);
-      return NextResponse.json({ error: 'Failed to complete onboarding' }, { status: 500 });
-=======
-    if (updateError) {
-      console.error('Error completing onboarding:', updateError);
       return errorResponse('Failed to complete onboarding', HTTP_STATUS.INTERNAL_SERVER_ERROR);
->>>>>>> d5c464f4
     }
 
     // Trigger user memory synthesis
@@ -151,28 +103,7 @@
     // TODO: Track analytics event
     // await trackEvent('onboarding_completed', { userId: user.id, duration: ... });
 
-<<<<<<< HEAD
     return buildCompletionResponse(completionResult.completedAt);
-=======
-    const response: CompletionResponse = {
-      ok: true,
-      redirect: `${process.env.NEXT_PUBLIC_APP_URL || 'http://localhost:3000'}/`,
-      completed_at: now
-    };
-
-    // Also set a lightweight cookie hint so middleware/UX can skip the DB check
-    const res = jsonResponse(response)
-    try {
-      res.cookies.set('ifs_onb', '0', {
-        path: '/',
-        httpOnly: false,
-        sameSite: 'lax',
-        secure: true,
-      })
-    } catch {}
-
-    return res;
->>>>>>> d5c464f4
 
   } catch (error) {
     console.error('Unexpected error in completion route:', error);
