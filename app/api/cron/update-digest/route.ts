--- conflicted
+++ resolved
@@ -1,8 +1,4 @@
-<<<<<<< HEAD
-import { NextResponse } from 'next/server'
 import { requireCronAuth } from '@/lib/api/cron-auth'
-=======
->>>>>>> d5c464f4
 import { listUsersWithPendingUpdates } from '@/lib/memory/updates'
 import { summarizePendingUpdatesForUser, type UpdateSummarizerResult } from '@/lib/memory/update-runner'
 import { errorResponse, jsonResponse, HTTP_STATUS } from '@/lib/api/response'
@@ -42,4 +38,4 @@
     const message = error instanceof Error ? error.message : 'Internal Error'
     return errorResponse(message, HTTP_STATUS.INTERNAL_SERVER_ERROR)
   }
-}
+}