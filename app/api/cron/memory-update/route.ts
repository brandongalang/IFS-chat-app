import { NextResponse } from 'next/server'
<<<<<<< HEAD
import { requireCronAuth } from '@/lib/api/cron-auth'
=======
import { DAY_MS } from '@/config/time'
>>>>>>> 02b6b647
import { listActiveUsersSince, reconstructMemory, loadTodayData, generateMemoryUpdate, saveNewSnapshot, markUpdatesProcessed } from '@/lib/memory/service'

async function runDailyMemoryUpdate(): Promise<Response> {
  const cutoff = new Date(Date.now() - DAY_MS).toISOString()
  const users = await listActiveUsersSince(cutoff)

  const results: Array<{ userId: string; version?: number; error?: string }> = []

  for (const userId of users) {
    try {
      const previous = await reconstructMemory(userId)
      const today = await loadTodayData(userId, cutoff)
      // If no activity payloads found, skip to avoid bumping version unnecessarily
      if ((today.sessions?.length || 0) + (today.insights?.length || 0) === 0) {
        results.push({ userId, error: 'no-activity' })
        continue
      }
      const next = await generateMemoryUpdate({ userId, oldMemory: previous, todayData: today })
      const saved = await saveNewSnapshot({ userId, previous, next, source: 'cron-daily' })
      await markUpdatesProcessed(userId, today)
      results.push({ userId, version: saved.version })
    } catch (e: unknown) {
      const message = e instanceof Error ? e.message : 'unknown-error'
      results.push({ userId, error: message })
    }
  }

  return NextResponse.json({ cutoff, processed: users.length, results })
}

export async function GET(req: Request) {
  if (!requireCronAuth(req)) return new NextResponse('Unauthorized', { status: 401 })
  try {
    return await runDailyMemoryUpdate()
  } catch (e: unknown) {
    const message = e instanceof Error ? e.message : 'Internal Error'
    return new NextResponse(message, { status: 500 })
  }
}

export async function POST(req: Request) {
  if (!requireCronAuth(req)) return new NextResponse('Unauthorized', { status: 401 })
  try {
    return await runDailyMemoryUpdate()
  } catch (e: unknown) {
    const message = e instanceof Error ? e.message : 'Internal Error'
    return new NextResponse(message, { status: 500 })
  }
}
<|MERGE_RESOLUTION|>--- conflicted
+++ resolved
@@ -1,9 +1,6 @@
 import { NextResponse } from 'next/server'
-<<<<<<< HEAD
+import { DAY_MS } from '@/config/time'
 import { requireCronAuth } from '@/lib/api/cron-auth'
-=======
-import { DAY_MS } from '@/config/time'
->>>>>>> 02b6b647
 import { listActiveUsersSince, reconstructMemory, loadTodayData, generateMemoryUpdate, saveNewSnapshot, markUpdatesProcessed } from '@/lib/memory/service'
 
 async function runDailyMemoryUpdate(): Promise<Response> {
@@ -52,4 +49,4 @@
     const message = e instanceof Error ? e.message : 'Internal Error'
     return new NextResponse(message, { status: 500 })
   }
-}
+}