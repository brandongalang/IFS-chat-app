'use client'

import { useState } from 'react'
import { GuardedLink } from '@/components/common/GuardedLink'
import { PageContainer } from '@/components/common/PageContainer'
import PersonaSwitcher from '@/components/dev/PersonaSwitcher'
import { showDevToggle } from '@/config/features'
import { CheckInSlots } from '@/components/home/CheckInSlots'
import { WeekSelector } from '@/components/home/WeekSelector'
import { useUser } from '@/context/UserContext'
import { Avatar, AvatarFallback, AvatarImage } from '@/components/ui/avatar'
import { User as UserIcon } from 'lucide-react'

export default function HomePage() {
  const [selectedDate, setSelectedDate] = useState(new Date())
  const { profile } = useUser()
<<<<<<< HEAD
  const trimmedName = profile?.name?.trim()
  const avatarAlt = trimmedName ? `${trimmedName}'s avatar` : 'User avatar'
  const userInitial =
    trimmedName?.match(/\p{L}|\p{N}/u)?.[0]?.toUpperCase() ?? null
=======
  const avatarAlt = profile?.name ? `${profile.name}'s avatar` : 'User avatar'
  const trimmedName = profile?.name?.trim()
  const userInitial = trimmedName ? trimmedName.charAt(0).toUpperCase() : null
>>>>>>> 71b3b19c
  
  // Get current time for greeting
  const now = new Date()
  const hour = now.getHours()
  const greeting = hour < 12 ? 'good morning.' : hour < 17 ? 'good afternoon.' : 'good evening.'

  return (
    <div
      className="min-h-screen text-foreground flex flex-col"
      style={{
        color: 'rgba(255,255,255,var(--eth-user-opacity))',
        letterSpacing: 'var(--eth-letter-spacing-user)',
      }}
    >
      {/* Header */}
<<<<<<< HEAD
      <header className="px-4 pt-6 pb-2 max-w-md w-full mx-auto">
        <div
          className="flex items-center justify-between text-sm"
          style={{ color: 'rgba(255,255,255,calc(var(--eth-user-opacity)*0.75))' }}
        >
          <span className="font-medium" style={{ color: 'rgba(255,255,255,var(--eth-user-opacity))' }}>{greeting}</span>
          <GuardedLink
            href="/profile"
            aria-label="Open profile"
            title={trimmedName || 'Profile'}
            className="flex h-8 w-8 items-center justify-center overflow-hidden rounded-full border border-border/40 bg-card/20 backdrop-blur focus-visible:outline-none focus-visible:ring-2 focus-visible:ring-primary/60"
          >
            <Avatar className="h-full w-full bg-card/40">
              {profile?.avatarUrl ? (
                <AvatarImage src={profile.avatarUrl} alt={avatarAlt} decoding="async" />
              ) : null}
              <AvatarFallback
                aria-hidden="true"
                className="flex items-center justify-center bg-transparent text-[10px] font-medium uppercase text-foreground/70"
              >
                {userInitial ?? <UserIcon aria-hidden="true" className="h-4 w-4" />}
              </AvatarFallback>
            </Avatar>
          </GuardedLink>
        </div>
        <div className="mt-2 flex items-center gap-2">
          {showDevToggle && (
            <button
              type="button"
              className="text-xs underline"
              style={{ color: 'rgba(255,255,255,calc(var(--eth-user-opacity)*0.7))' }}
              onClick={() => {
                try {
                  localStorage.setItem('IFS_DEV_MODE', 'true')
                } catch {}
                location.reload()
              }}
=======
      <header className="pt-6 pb-2">
        <PageContainer>
          <div
            className="flex items-center justify-between text-sm"
            style={{ color: 'rgba(255,255,255,calc(var(--eth-user-opacity)*0.75))' }}
          >
            <span className="font-medium" style={{ color: 'rgba(255,255,255,var(--eth-user-opacity))' }}>{greeting}</span>
            <GuardedLink
              href="/profile"
              aria-label="profile"
              className="h-8 w-8 rounded-full border border-border/40 bg-card/20 backdrop-blur flex items-center justify-center overflow-hidden"
>>>>>>> 71b3b19c
            >
              <Avatar className="h-full w-full bg-card/40">
                {profile?.avatarUrl ? (
                  <AvatarImage src={profile.avatarUrl} alt={avatarAlt} />
                ) : null}
                <AvatarFallback className="flex items-center justify-center bg-transparent text-[10px] font-medium uppercase text-foreground/70">
                  {userInitial ?? <UserIcon aria-hidden="true" className="h-4 w-4" />}
                </AvatarFallback>
              </Avatar>
            </GuardedLink>
          </div>
          <div className="mt-2 flex items-center gap-2">
            {showDevToggle && (
              <button
                type="button"
                className="text-xs underline"
                style={{ color: 'rgba(255,255,255,calc(var(--eth-user-opacity)*0.7))' }}
                onClick={() => {
                  try {
                    localStorage.setItem('IFS_DEV_MODE', 'true')
                  } catch {}
                  location.reload()
                }}
              >
                Enable Dev Mode
              </button>
            )}
            <div className="ml-auto">
              <PersonaSwitcher />
            </div>
          </div>
        </PageContainer>
      </header>

      {/* Week Selector with Streak System */}
<<<<<<< HEAD
      <div className="max-w-md w-full mx-auto px-4 mt-2">
        <WeekSelector selectedDate={selectedDate} onDateChange={setSelectedDate} />
      </div>
=======
      <PageContainer className="mt-2">
        <WeekSelector 
          selectedDate={selectedDate} 
          onDateChange={setSelectedDate}
        />
      </PageContainer>
>>>>>>> 71b3b19c

      {/* Action cards */}
      <main className="flex-1 py-6">
        <PageContainer className="grid grid-cols-2 gap-3">
          <CheckInSlots selectedDate={selectedDate} />

          {/* Daily meditations (spans 2 columns) */}
          <div className="col-span-2 rounded-xl border border-border/40 bg-card/20 backdrop-blur p-4 mt-2">
            <div
              className="text-xs font-semibold"
              style={{
                color: 'rgba(255,255,255,calc(var(--eth-user-opacity)*0.75))',
                letterSpacing: 'var(--eth-letter-spacing-user)',
              }}
            >
              DAILY MEDITATIONS
            </div>
            <div className="mt-3 text-sm">
              <blockquote className="italic">“So whatever you want to do, just do it… Making a damn fool of yourself is absolutely essential.”</blockquote>
              <div
                className="text-xs mt-2"
                style={{ color: 'rgba(255,255,255,calc(var(--eth-user-opacity)*0.65))' }}
              >
                — Gloria Steinem
              </div>
            </div>
            <div
              className="mt-3 text-xs"
              style={{ color: 'rgba(255,255,255,calc(var(--eth-user-opacity)*0.65))' }}
            >
              Tap to explore more insights
            </div>
          </div>
        </PageContainer>
      </main>
    </div>
  )
}<|MERGE_RESOLUTION|>--- conflicted
+++ resolved
@@ -14,16 +14,10 @@
 export default function HomePage() {
   const [selectedDate, setSelectedDate] = useState(new Date())
   const { profile } = useUser()
-<<<<<<< HEAD
   const trimmedName = profile?.name?.trim()
   const avatarAlt = trimmedName ? `${trimmedName}'s avatar` : 'User avatar'
   const userInitial =
     trimmedName?.match(/\p{L}|\p{N}/u)?.[0]?.toUpperCase() ?? null
-=======
-  const avatarAlt = profile?.name ? `${profile.name}'s avatar` : 'User avatar'
-  const trimmedName = profile?.name?.trim()
-  const userInitial = trimmedName ? trimmedName.charAt(0).toUpperCase() : null
->>>>>>> 71b3b19c
   
   // Get current time for greeting
   const now = new Date()
@@ -39,45 +33,6 @@
       }}
     >
       {/* Header */}
-<<<<<<< HEAD
-      <header className="px-4 pt-6 pb-2 max-w-md w-full mx-auto">
-        <div
-          className="flex items-center justify-between text-sm"
-          style={{ color: 'rgba(255,255,255,calc(var(--eth-user-opacity)*0.75))' }}
-        >
-          <span className="font-medium" style={{ color: 'rgba(255,255,255,var(--eth-user-opacity))' }}>{greeting}</span>
-          <GuardedLink
-            href="/profile"
-            aria-label="Open profile"
-            title={trimmedName || 'Profile'}
-            className="flex h-8 w-8 items-center justify-center overflow-hidden rounded-full border border-border/40 bg-card/20 backdrop-blur focus-visible:outline-none focus-visible:ring-2 focus-visible:ring-primary/60"
-          >
-            <Avatar className="h-full w-full bg-card/40">
-              {profile?.avatarUrl ? (
-                <AvatarImage src={profile.avatarUrl} alt={avatarAlt} decoding="async" />
-              ) : null}
-              <AvatarFallback
-                aria-hidden="true"
-                className="flex items-center justify-center bg-transparent text-[10px] font-medium uppercase text-foreground/70"
-              >
-                {userInitial ?? <UserIcon aria-hidden="true" className="h-4 w-4" />}
-              </AvatarFallback>
-            </Avatar>
-          </GuardedLink>
-        </div>
-        <div className="mt-2 flex items-center gap-2">
-          {showDevToggle && (
-            <button
-              type="button"
-              className="text-xs underline"
-              style={{ color: 'rgba(255,255,255,calc(var(--eth-user-opacity)*0.7))' }}
-              onClick={() => {
-                try {
-                  localStorage.setItem('IFS_DEV_MODE', 'true')
-                } catch {}
-                location.reload()
-              }}
-=======
       <header className="pt-6 pb-2">
         <PageContainer>
           <div
@@ -87,15 +42,18 @@
             <span className="font-medium" style={{ color: 'rgba(255,255,255,var(--eth-user-opacity))' }}>{greeting}</span>
             <GuardedLink
               href="/profile"
-              aria-label="profile"
-              className="h-8 w-8 rounded-full border border-border/40 bg-card/20 backdrop-blur flex items-center justify-center overflow-hidden"
->>>>>>> 71b3b19c
+              aria-label="Open profile"
+              title={trimmedName || 'Profile'}
+              className="h-8 w-8 rounded-full border border-border/40 bg-card/20 backdrop-blur flex items-center justify-center overflow-hidden focus-visible:outline-none focus-visible:ring-2 focus-visible:ring-primary/60"
             >
               <Avatar className="h-full w-full bg-card/40">
                 {profile?.avatarUrl ? (
-                  <AvatarImage src={profile.avatarUrl} alt={avatarAlt} />
+                  <AvatarImage src={profile.avatarUrl} alt={avatarAlt} decoding="async" />
                 ) : null}
-                <AvatarFallback className="flex items-center justify-center bg-transparent text-[10px] font-medium uppercase text-foreground/70">
+                <AvatarFallback
+                  aria-hidden="true"
+                  className="flex items-center justify-center bg-transparent text-[10px] font-medium uppercase text-foreground/70"
+                >
                   {userInitial ?? <UserIcon aria-hidden="true" className="h-4 w-4" />}
                 </AvatarFallback>
               </Avatar>
@@ -125,18 +83,9 @@
       </header>
 
       {/* Week Selector with Streak System */}
-<<<<<<< HEAD
-      <div className="max-w-md w-full mx-auto px-4 mt-2">
+      <PageContainer className="mt-2">
         <WeekSelector selectedDate={selectedDate} onDateChange={setSelectedDate} />
-      </div>
-=======
-      <PageContainer className="mt-2">
-        <WeekSelector 
-          selectedDate={selectedDate} 
-          onDateChange={setSelectedDate}
-        />
       </PageContainer>
->>>>>>> 71b3b19c
 
       {/* Action cards */}
       <main className="flex-1 py-6">
