--- conflicted
+++ resolved
@@ -1,17 +1,12 @@
 'use client'
 
 import Link from 'next/link'
-<<<<<<< HEAD
-import { Plus, CalendarDays, Lightbulb, Sprout, Map, Sun, Moon, Clock, Quote } from 'lucide-react'
-=======
 import { Plus, CalendarDays, Lightbulb, Sprout, Map } from 'lucide-react'
->>>>>>> 1627fcc0
 import { Button } from '@/components/ui/button'
 
 export default function HomePage() {
   return (
     <div className="min-h-screen bg-background text-foreground flex flex-col">
-<<<<<<< HEAD
       {/* Header */}
       <header className="px-4 pt-6 pb-2 max-w-md w-full mx-auto">
         <div className="flex items-center justify-between text-sm text-muted-foreground">
@@ -25,8 +20,8 @@
       {/* Calendar strip */}
       <div className="max-w-md w-full mx-auto px-4 mt-2">
         <div className="grid grid-cols-7 gap-2 text-center text-xs text-muted-foreground">
-          {['Sun','Mon','Tue','Wed','Thu','Fri','Sat'].map((d) => (
-            <div key={d} className="flex flex-col gap-1">
+          {['Sun','Mon','Tue','Wed','Thu','Fri','Sat'].map((d, i) => (
+            <div key={d + i} className="flex flex-col gap-1">
               <span>{d}</span>
               <div className="rounded-md bg-muted py-1">27</div>
             </div>
@@ -56,49 +51,6 @@
               <div className="text-xs text-muted-foreground mt-2">— Gloria Steinem</div>
             </div>
             <div className="mt-3 text-xs text-muted-foreground">Tap to explore more insights</div>
-=======
-      {/* Top spacer / header placeholder */}
-      <div className="h-12" />
-
-      {/* Section label (e.g., Protector) */}
-      <div className="flex justify-center">
-        <div className="px-4 py-2 rounded-full bg-muted text-muted-foreground text-sm font-medium">Protector</div>
-      </div>
-
-      {/* Insight card */}
-      <main className="flex-1 px-4 py-6 flex items-start justify-center">
-        <div className="w-full max-w-md">
-          <div className="bg-card border border-border rounded-2xl shadow-sm p-6">
-            <div className="w-8 h-8 rounded-full mx-auto mb-3 flex items-center justify-center text-muted-foreground">
-              <Lightbulb className="w-5 h-5" />
-            </div>
-            <p className="text-center text-base leading-relaxed">
-              I notice you've been avoiding
-              certain conversations lately. This
-              might be a protective part trying to
-              keep you safe from conflict or
-              rejection.
-            </p>
-            <p className="text-center text-xs text-muted-foreground mt-3">Based on your recent patterns</p>
-            <p className="text-center font-medium mt-5">Does this protective pattern feel
-              accurate to you?</p>
-            <div className="mt-4 grid grid-cols-2 gap-3">
-              <Button variant="outline">Not quite</Button>
-              <Button variant="secondary">That fits</Button>
-            </div>
-            <div className="mt-5 text-center text-sm text-muted-foreground">
-              <button className="underline underline-offset-4">Add context</button>
-            </div>
-          </div>
-
-          {/* Dots */}
-          <div className="mt-4 flex items-center justify-center gap-1">
-            <span className="size-1.5 rounded-full bg-muted-foreground/40" />
-            <span className="size-1.5 rounded-full bg-muted-foreground/40" />
-            <span className="size-1.5 rounded-full bg-muted-foreground" />
-            <span className="size-1.5 rounded-full bg-muted-foreground/40" />
->>>>>>> 1627fcc0
-          </div>
         </div>
       </main>
 
@@ -106,7 +58,6 @@
       <nav className="relative border-t border-border bg-card/80 backdrop-blur supports-[backdrop-filter]:bg-card/60">
         <div className="mx-auto max-w-md">
           <div className="grid grid-cols-4 text-center text-xs py-3 text-muted-foreground">
-<<<<<<< HEAD
             <button className="flex flex-col items-center gap-1 text-foreground">
               <CalendarDays className="w-5 h-5" />
               <span>Today</span>
@@ -115,16 +66,6 @@
               <Lightbulb className="w-5 h-5" />
               <span>Insights</span>
             </Link>
-=======
-            <button className="flex flex-col items-center gap-1">
-              <CalendarDays className="w-5 h-5" />
-              <span>Today</span>
-            </button>
-            <button className="flex flex-col items-center gap-1 text-foreground">
-              <Lightbulb className="w-5 h-5" />
-              <span>Insights</span>
-            </button>
->>>>>>> 1627fcc0
             <button className="flex flex-col items-center gap-1">
               <Sprout className="w-5 h-5" />
               <span>Garden</span>
