--- conflicted
+++ resolved
@@ -1,14 +1,3 @@
-<<<<<<< HEAD
-import * as tool0 from './tools/04f3d3d7-475a-4af6-9b28-17bca5741012.mjs';
-import * as tool1 from './tools/6539779f-a35d-4ca7-a896-dbd725983664.mjs';
-import * as tool2 from './tools/32b15cd8-d109-4cd9-bac3-03da736e694f.mjs';
-import * as tool3 from './tools/bf352fca-628e-478c-805e-51b95ee2f106.mjs';
-import * as tool4 from './tools/db42b517-3063-43b1-8d4b-29855a5b5443.mjs';
-import * as tool5 from './tools/114f5b86-aea9-4ddf-8372-1fb9e1865944.mjs';
-import * as tool6 from './tools/b1b0b1a5-754c-4452-9131-6b92e663c613.mjs';
-import * as tool7 from './tools/408c87da-fe21-4266-bef0-f16a6b17a3fb.mjs';
-import * as tool8 from './tools/ca380f5d-f639-4961-a6b3-75f55aea9b39.mjs';
-=======
 import * as tool0 from './tools/6eb130d1-63a3-4a97-9408-26767b3cf15a.mjs';
 import * as tool1 from './tools/b49f7978-c3b6-4e6b-a6ec-ec80dfec32fa.mjs';
 import * as tool2 from './tools/14be68c7-383f-4785-b3c5-99ab6da25a31.mjs';
@@ -18,6 +7,5 @@
 import * as tool6 from './tools/81614ede-27b5-4c15-9332-2f03353000a7.mjs';
 import * as tool7 from './tools/4b06d270-b879-40b8-9b1e-96e2220f53eb.mjs';
 import * as tool8 from './tools/80be75fd-9ce1-48c8-b805-c177fb43506b.mjs';
->>>>>>> a457b55c
         
                 export const tools = [tool0, tool1, tool2, tool3, tool4, tool5, tool6, tool7, tool8]