--- conflicted
+++ resolved
@@ -5,11 +5,7 @@
 
   // Providers / Secrets
   OPENROUTER_API_KEY: z.string().optional(),
-<<<<<<< HEAD
-  IFS_MODEL: z.string().default('glm-4.5-air'),
-=======
   IFS_MODEL: z.string().default('grok-4-fast'),
->>>>>>> fb700386
   IFS_TEMPERATURE: z.coerce.number().min(0).max(2).default(0.3),
 
   // Supabase
