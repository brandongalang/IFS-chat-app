--- conflicted
+++ resolved
@@ -30,18 +30,8 @@
   const [isLoading, setIsLoading] = useState(false)
   const router = useRouter()
   const supabase = createClient()
-<<<<<<< HEAD
-  const {
-    initGoogleButton,
-    signInWithGoogle,
-    isLoading: googleLoading,
-    error: googleError,
-  } = useGoogleAuth()
-  const googleContainerRef = useRef<HTMLDivElement>(null)
-=======
   const { initGoogleButton, isLoading: googleLoading, error: googleError } = useGoogleAuth()
-  const googleButtonRef = useRef<HTMLButtonElement>(null)
->>>>>>> 488697d7
+  const googleButtonRef = useRef<HTMLDivElement>(null)
 
   const handleSignUp = async (e: React.FormEvent) => {
     e.preventDefault()
@@ -69,18 +59,6 @@
     } finally {
       setIsLoading(false)
     }
-  }
-<<<<<<< HEAD
-
-  useEffect(() => {
-    initGoogleButton('google-btn-container-signup', '/')
-    // eslint-disable-next-line react-hooks/exhaustive-deps
-  }, [])
-
-  const handleGoogleSignUp = async () => {
-    await signInWithGoogle('/')
-=======
->>>>>>> 488697d7
   }
 
   // Initialize the Google button on mount
@@ -154,29 +132,13 @@
                 <span className="bg-card px-2 text-muted-foreground">Or continue with</span>
               </div>
             </div>
-<<<<<<< HEAD
-            <div
-              ref={googleContainerRef}
-=======
             {/* Google Identity Services button container */}
             <div
               ref={googleButtonRef}
->>>>>>> 488697d7
               id="google-btn-container-signup"
               aria-label="Sign up with Google"
               className="w-full flex justify-center"
             />
-<<<<<<< HEAD
-            <Button
-              variant="outline"
-              className="w-full mt-2"
-              onClick={handleGoogleSignUp}
-              disabled={isLoading || googleLoading}
-            >
-              {googleLoading ? 'Connecting...' : 'Continue with Google'}
-            </Button>
-=======
->>>>>>> 488697d7
             <div className="text-center text-sm">
               Already have an account?{' '}
               <Link href="/auth/login" className="underline underline-offset-4">
