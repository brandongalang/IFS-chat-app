import { Agent } from '@mastra/core'
import type { createOpenRouter } from '@openrouter/ai-sdk-provider'
import { z } from 'zod'
<<<<<<< HEAD
import { createPendingUpdateTools } from '../tools/update-sync'
=======
import { ENV } from '@/config/env'
import { resolveModel } from '@/config/model'
import type { AgentModelConfig } from './ifs-agent'
import { updateSyncTools } from '../tools/update-sync'
>>>>>>> 5c33cefc

export const updateDigestSchema = z.object({
  digest: z.string().min(3).max(400).describe('One or two sentences to append to the user change log.'),
  items: z
    .array(
      z.object({
        id: z.string().uuid().describe('ID of the update that was summarized.'),
        kind: z.string().describe('Categorization of the update for quick reference.'),
        summary: z.string().min(3).max(240).describe('Compact explanation of the update written in a calm, supportive tone.'),
        followUp: z
          .enum(['none', 'check-in', 'investigate', 'manual'])
          .optional()
          .describe('Whether additional follow-up is required.'),
      }),
    )
    .max(25)
    .describe('Summaries for each update that was processed.'),
  leftoverIds: z
    .array(z.string().uuid())
    .optional()
    .describe('IDs of updates that could not be summarized and still need attention.'),
})

export type UpdateDigest = z.infer<typeof updateDigestSchema>

const systemPrompt = `
You are the Memory Update Summarizer for the IFS companion.
Your job is to keep the user's overview change log tidy by digesting outstanding system updates before conversations resume.

Process:
1. Call the updateSync tool (always before writing anything) to retrieve unsummarized updates.
2. If the tool returns an empty array, respond with an empty items list and a digest of "No pending updates.".
3. Group related updates, identify the key themes, and draft a concise digest (1-2 sentences) in a gentle, curious tone.
4. Populate the items array with one entry per update you covered. Include the update id, its kind, and a short supportive summary. Mark followUp as needed (use 'manual' if human review is required, otherwise 'none').
5. If an update cannot be summarized safely, place its id in leftoverIds so it stays in the queue.

Guardrails:
- Never invent data. Only rely on what the updateSync tool returns.
- Keep language calm, non-judgmental, and aligned with IFS values.
- Do not mention internal tooling. Write as though logging a note for other system maintainers.
- Respond with JSON that matches the provided schema exactly—no extra keys or commentary.
`

type OpenRouterProvider = ReturnType<typeof createOpenRouter>

export function createUpdateSummarizerAgent(
  openrouter: OpenRouterProvider,
  overrides: AgentModelConfig = {},
) {
  const modelId = overrides.modelId ?? resolveModel(ENV.IFS_MODEL)
  const temperature = overrides.temperature ?? ENV.IFS_TEMPERATURE

  const modelSettings =
    typeof temperature === 'number'
      ? ({
          extraBody: {
            temperature,
          },
        } as const)
      : undefined

  return new Agent({
    name: 'update-summarizer',
    instructions: systemPrompt,
<<<<<<< HEAD
    model: openrouter('z-ai/glm-4.5-air'),
    tools: createPendingUpdateTools() as any,
=======
    model: openrouter(modelId, modelSettings),
    tools: updateSyncTools as any,
>>>>>>> 5c33cefc
  })
}

export type UpdateSummarizerAgent = ReturnType<typeof createUpdateSummarizerAgent><|MERGE_RESOLUTION|>--- conflicted
+++ resolved
@@ -1,14 +1,10 @@
 import { Agent } from '@mastra/core'
 import type { createOpenRouter } from '@openrouter/ai-sdk-provider'
 import { z } from 'zod'
-<<<<<<< HEAD
-import { createPendingUpdateTools } from '../tools/update-sync'
-=======
 import { ENV } from '@/config/env'
 import { resolveModel } from '@/config/model'
 import type { AgentModelConfig } from './ifs-agent'
 import { updateSyncTools } from '../tools/update-sync'
->>>>>>> 5c33cefc
 
 export const updateDigestSchema = z.object({
   digest: z.string().min(3).max(400).describe('One or two sentences to append to the user change log.'),
@@ -73,13 +69,8 @@
   return new Agent({
     name: 'update-summarizer',
     instructions: systemPrompt,
-<<<<<<< HEAD
-    model: openrouter('z-ai/glm-4.5-air'),
-    tools: createPendingUpdateTools() as any,
-=======
     model: openrouter(modelId, modelSettings),
     tools: updateSyncTools as any,
->>>>>>> 5c33cefc
   })
 }
 
