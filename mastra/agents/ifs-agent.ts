import { Agent } from '@mastra/core'
import { createOpenRouter } from '@openrouter/ai-sdk-provider'
import { ENV, OPENROUTER_API_BASE_URL, env } from '@/config/env'
import { resolveModel } from '@/config/model'
import { getPartTools } from '../tools/part-tools.mastra'
import { createAssessmentTools } from '../tools/assessment-tools'
import { createProposalTools } from '../tools/proposal-tools'
import { createEvidenceTools } from '../tools/evidence-tools'
import { createStubTools } from '../tools/stub-tools'
import { createMemoryTools } from '../tools/memory-tools'
import { createMarkdownTools } from '../tools/markdown-tools'
import { createMarkdownWriteTools } from '../tools/markdown-write-tools'
<<<<<<< HEAD
=======
import { createMemoryMarkdownTools } from '../tools/memory-markdown-tools'
>>>>>>> 782f71a8
import { generateSystemPrompt, type IFSAgentProfile } from './ifs_agent_prompt'

export type AgentModelConfig = {
  modelId?: string
  baseURL?: string
  temperature?: number
}

type Profile = IFSAgentProfile

export function createIfsAgent(profile: Profile, overrides: AgentModelConfig = {}) {
  const userId = profile?.userId
  const modelId = overrides.modelId ?? resolveModel(ENV.IFS_MODEL)
  const temperature = overrides.temperature ?? ENV.IFS_TEMPERATURE
  const baseURL = overrides.baseURL ?? OPENROUTER_API_BASE_URL

  const openrouter = createOpenRouter({
    apiKey: ENV.OPENROUTER_API_KEY,
    baseURL,
  })

  const modelSettings =
    typeof temperature === 'number'
      ? ({
          extraBody: {
            temperature,
          },
        } as const)
      : undefined

  const markdownTools = env.ifsMarkdownContextEnabled ? createMarkdownTools(userId ?? null) : null
  const markdownWriteTools = env.ifsMarkdownContextEnabled ? createMarkdownWriteTools(userId ?? null) : null
<<<<<<< HEAD
=======
  const memoryMarkdownTools = env.ifsMarkdownContextEnabled ? createMemoryMarkdownTools(userId ?? null) : null
>>>>>>> 782f71a8

  return new Agent({
    name: 'ifs-companion',
    instructions: generateSystemPrompt(profile),
    model: openrouter(modelId, modelSettings),
    tools: {
      ...getPartTools(userId), // Part management tools
      ...createAssessmentTools(userId), // Confidence assessment tool
      ...createProposalTools(userId), // Split/Merge proposal workflow
      ...createEvidenceTools(userId), // Evidence and pattern tools
      ...createStubTools(userId), // Stub creation tools
      ...createMemoryTools(userId), // Memory and conversation search tools
      ...(markdownTools ?? {}),
      ...(markdownWriteTools ?? {}),
<<<<<<< HEAD
=======
      ...(memoryMarkdownTools ?? {}),
>>>>>>> 782f71a8
    },
  })
}<|MERGE_RESOLUTION|>--- conflicted
+++ resolved
@@ -10,10 +10,7 @@
 import { createMemoryTools } from '../tools/memory-tools'
 import { createMarkdownTools } from '../tools/markdown-tools'
 import { createMarkdownWriteTools } from '../tools/markdown-write-tools'
-<<<<<<< HEAD
-=======
 import { createMemoryMarkdownTools } from '../tools/memory-markdown-tools'
->>>>>>> 782f71a8
 import { generateSystemPrompt, type IFSAgentProfile } from './ifs_agent_prompt'
 
 export type AgentModelConfig = {
@@ -46,10 +43,7 @@
 
   const markdownTools = env.ifsMarkdownContextEnabled ? createMarkdownTools(userId ?? null) : null
   const markdownWriteTools = env.ifsMarkdownContextEnabled ? createMarkdownWriteTools(userId ?? null) : null
-<<<<<<< HEAD
-=======
   const memoryMarkdownTools = env.ifsMarkdownContextEnabled ? createMemoryMarkdownTools(userId ?? null) : null
->>>>>>> 782f71a8
 
   return new Agent({
     name: 'ifs-companion',
@@ -64,10 +58,7 @@
       ...createMemoryTools(userId), // Memory and conversation search tools
       ...(markdownTools ?? {}),
       ...(markdownWriteTools ?? {}),
-<<<<<<< HEAD
-=======
       ...(memoryMarkdownTools ?? {}),
->>>>>>> 782f71a8
     },
   })
 }