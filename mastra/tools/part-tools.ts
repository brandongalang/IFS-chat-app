--- conflicted
+++ resolved
@@ -1,7 +1,4 @@
-<<<<<<< HEAD
-=======
 import { randomUUID } from 'crypto'
->>>>>>> cfa57a4a
 import { createTool } from '@mastra/core'
 import { z } from 'zod'
 import { resolveUserId } from '@/config/dev'
@@ -10,7 +7,7 @@
   PartRow,
   PartRelationshipRow,
   ToolResult,
-} from '../../lib/types/database'
+} from '@/lib/types/database'
 import {
   searchPartsSchema,
   getPartByIdSchema,
@@ -21,8 +18,6 @@
   logRelationshipSchema,
 } from './part-schemas'
 
-<<<<<<< HEAD
-=======
 function makeStubPart(userId: string, overrides: Partial<PartRow> = {}): PartRow {
   const now = new Date().toISOString()
   return {
@@ -74,7 +69,6 @@
   }
 }
 
->>>>>>> cfa57a4a
 export async function searchParts(input: z.infer<typeof searchPartsSchema>): Promise<ToolResult<PartRow[]>> {
   try {
     const validated = searchPartsSchema.parse(input)
@@ -111,11 +105,6 @@
 export async function createEmergingPart(input: z.infer<typeof createEmergingPartSchema>): Promise<ToolResult<PartRow>> {
   try {
     const validated = createEmergingPartSchema.parse(input)
-<<<<<<< HEAD
-    resolveUserId(validated.userId)
-    await getStorageAdapter()
-    return { success: true, data: { ...validated, id: validated.partId || '' } as PartRow, confidence: 1.0 }
-=======
     const userId = resolveUserId(validated.userId)
     await getStorageAdapter()
     const part = makeStubPart(userId, {
@@ -132,7 +121,6 @@
       confidence: 0.1,
     })
     return { success: true, data: part, confidence: 0.1 }
->>>>>>> cfa57a4a
   } catch (error) {
     return { success: false, error: error instanceof Error ? error.message : String(error) }
   }
@@ -141,11 +129,6 @@
 export async function updatePart(input: z.infer<typeof updatePartSchema>): Promise<ToolResult<PartRow>> {
   try {
     const validated = updatePartSchema.parse(input)
-<<<<<<< HEAD
-    resolveUserId(validated.userId)
-    await getStorageAdapter()
-    return { success: true, data: { ...validated } as PartRow, confidence: 1.0 }
-=======
     const userId = resolveUserId(validated.userId)
     await getStorageAdapter()
     const base = makeStubPart(userId, { id: validated.partId })
@@ -183,7 +166,6 @@
     }
 
     return { success: true, data: updatedPart, confidence: 0.9 }
->>>>>>> cfa57a4a
   } catch (error) {
     return { success: false, error: error instanceof Error ? error.message : String(error) }
   }
@@ -203,16 +185,10 @@
 export async function logRelationship(input: z.infer<typeof logRelationshipSchema>): Promise<ToolResult<PartRelationshipRow>> {
   try {
     const validated = logRelationshipSchema.parse(input)
-<<<<<<< HEAD
-    resolveUserId(validated.userId)
-    await getStorageAdapter()
-    return { success: true, data: validated as any, confidence: 1.0 }
-=======
     const userId = resolveUserId(validated.userId)
     await getStorageAdapter()
     const relationship = makeStubRelationship(userId, validated.partIds)
     return { success: true, data: relationship, confidence: 0.5 }
->>>>>>> cfa57a4a
   } catch (error) {
     return { success: false, error: error instanceof Error ? error.message : String(error) }
   }
@@ -303,8 +279,4 @@
   updatePart: updatePartTool,
   getPartRelationships: getPartRelationshipsTool,
   logRelationship: logRelationshipTool,
-<<<<<<< HEAD
-}
-=======
-}
->>>>>>> cfa57a4a
+}