import { createTool } from '@mastra/core'
import { z } from 'zod'
import { resolveUserId } from '@/config/dev'
<<<<<<< HEAD
import type { ToolResult } from '@/lib/types/database'
=======
import type { ToolResult } from '../../lib/types/database'
>>>>>>> cfa57a4a
import { getStorageAdapter } from '@/lib/memory/snapshots/fs-helpers'

const searchConversationsSchema = z.object({
  query: z.string().min(1).describe('The search query for keywords or themes'),
  timePeriod: z.enum(['last_7_days', 'last_30_days', 'all_time']).default('all_time').describe('The time period to search within'),
  userId: z.string().uuid().optional().describe('User ID to search for (optional in development mode)')
})

export async function searchConversations(input: z.infer<typeof searchConversationsSchema>): Promise<ToolResult<any[]>> {
  try {
    const validated = searchConversationsSchema.parse(input)
    const userId = resolveUserId(validated.userId)
    const storage = await getStorageAdapter()

    // List session files for the user and attempt a simple text search.
    const prefix = `users/${userId}/sessions`
    const paths = await storage.list(prefix)
    const searchResults: any[] = []
    const lowerCaseQuery = validated.query.toLowerCase()
    const now = new Date()

    for (const path of paths) {
      const text = await storage.getText(path)
      if (!text) continue
      try {
        const session = JSON.parse(text) as { id: string; messages: any[]; created_at: string }
        if (validated.timePeriod !== 'all_time') {
          const days = validated.timePeriod === 'last_7_days' ? 7 : 30
          const cutoff = new Date(now)
          cutoff.setDate(cutoff.getDate() - days)
          if (new Date(session.created_at) < cutoff) continue
        }
        for (const message of session.messages || []) {
          if (typeof message.content === 'string' && message.content.toLowerCase().includes(lowerCaseQuery)) {
            searchResults.push({
              ...message,
              sessionId: session.id,
              sessionCreatedAt: session.created_at,
            })
          }
        }
      } catch {}
    }

    return {
      success: true,
      data: searchResults.slice(0, 20),
      confidence: 1.0,
    }
  } catch (error) {
    const errMsg = error instanceof Error ? error.message : 'Unknown error occurred'
    return { success: false, error: errMsg }
  }
}

export const searchConversationsTool = createTool({
  id: 'searchConversations',
  description: "Performs a semantic search over the user's entire chat history.",
  inputSchema: searchConversationsSchema,
  execute: async ({ context }) => {
    const result = await searchConversations(context)
    if (!result.success) {
      throw new Error(result.error)
    }
    return result.data
  }
})

export const memoryTools = {
    searchConversations: searchConversationsTool
}<|MERGE_RESOLUTION|>--- conflicted
+++ resolved
@@ -1,11 +1,7 @@
 import { createTool } from '@mastra/core'
 import { z } from 'zod'
 import { resolveUserId } from '@/config/dev'
-<<<<<<< HEAD
 import type { ToolResult } from '@/lib/types/database'
-=======
-import type { ToolResult } from '../../lib/types/database'
->>>>>>> cfa57a4a
 import { getStorageAdapter } from '@/lib/memory/snapshots/fs-helpers'
 
 const searchConversationsSchema = z.object({
