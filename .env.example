--- conflicted
+++ resolved
@@ -70,11 +70,7 @@
 # AI & tooling provider credentials
 # -----------------------------------------------------------------------------
 OPENROUTER_API_KEY="your_openrouter_api_key_here"             # Required for LLM-powered features (OpenRouter token or proxy key).
-<<<<<<< HEAD
-IFS_MODEL="glm-4.5-air"                                        # Default model selection (see config/model.ts for supported keys).
-=======
 IFS_MODEL="grok-4-fast"                                        # Default model selection (see config/model.ts for supported keys).
->>>>>>> fb700386
 IFS_TEMPERATURE="0.3"                                         # Default sampling temperature shared by Mastra agents.
 ANTHROPIC_API_KEY="your_anthropic_api_key_here"               # Optional: Anthropic models (sk-ant-api03-...).
 PERPLEXITY_API_KEY="your_perplexity_api_key_here"             # Optional: Perplexity models (pplx-...).
