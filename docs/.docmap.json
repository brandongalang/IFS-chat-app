--- conflicted
+++ resolved
@@ -87,9 +87,4 @@
       "docs": ["docs/current/features/session-management.md"]
     }
   ]
-}
-<<<<<<< HEAD
-  "_updated": "2025-10-12T17:43:05-04:00"
-=======
-# Temporary comment to trigger merge check
->>>>>>> dcc7a8c4
+}