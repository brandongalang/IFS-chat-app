{
  "mappings": [
    {
      "paths": ["app/garden/**", "components/garden/**", "mastra/tools/part-tools.ts"],
      "docs": ["docs/current/features/parts-garden.md"]
    },
    {
      "paths": ["lib/parts/**", "content/parts/**", "mastra/tools/part-content-tools.ts"],
      "docs": ["docs/current/features/parts-markdown.md"]
    },
    {
      "paths": ["app/check-in/**", "components/check-in/**"],
      "docs": ["docs/current/features/check-ins.md"]
    },
    {
      "paths": ["components/auth/**", "app/auth/**"],
      "docs": [
        "docs/current/features/authentication-google.md",
        "docs/current/operations/supabase-session-sync.md"
      ]
    },
    {
      "paths": ["supabase/migrations/**"],
      "docs": [
        "docs/current/operations/user-memory.md",
        "docs/current/operations/memory-cron-vercel.md"
      ]
    },
    {
      "paths": [
        "app/chat/**",
        "app/_shared/hooks/**",
        "app/api/chat/**",
        "components/ethereal/**",
        "lib/database/**"
      ],
      "docs": ["docs/current/features/chat.md"]
    },
    {
      "paths": ["mastra/tools/**", "mastra/agents/**", "lib/insights/generator.ts"],
      "docs": ["docs/current/features/agent-tools.md"]
    },
    {
      "paths": ["app/api/insights/**", "lib/insights/**"],
      "docs": ["docs/current/features/insights.md"]
    },
    {
      "paths": ["app/onboarding/**", "components/onboarding/**", "lib/onboarding/**"],
      "docs": ["docs/current/features/onboarding.md"]
    },
    {
      "paths": ["lib/inbox/**", "scripts/inbox/**"],
      "docs": ["docs/current/operations/runbooks/inbox-observation-job.md"]
<<<<<<< HEAD
    },
    {
      "paths": [
        "lib/inbox/chat-bridge.ts",
        "app/api/chat/route.ts",
        "app/api/chat/logic.ts",
        "mastra/agents/ifs_agent_prompt.ts",
        "app/_shared/hooks/useChat.ts",
        "components/ethereal/EtherealChat.tsx",
        "components/inbox/InboxShelf.tsx",
        "components/inbox/cards/InsightSpotlightCard.tsx",
        "components/inbox/cards/NudgeCard.tsx",
        "app/_shared/hooks/useInboxFeed.ts"
      ],
      "docs": ["docs/current/features/inbox-to-chat-bridge.md"]
=======
>>>>>>> 6e30e65e
    },

    {
      "paths": [
        "app/api/cron/memory-update/**",
        "app/api/memory/**",
        "lib/memory/**",
        "lib/api/cron-auth.ts"
      ],
      "docs": [
        "docs/current/operations/user-memory.md",
        "docs/current/operations/memory-cron-vercel.md"
      ]
    },
    {
      "paths": [
        "app/layout.tsx",
        "app/globals.css",
        "components/nav/**",
        "tailwind.config.js",
        "tailwind.config.ts"
      ],
      "docs": ["docs/current/features/mobile-responsiveness.md"]
    },
    {
      "paths": ["app/api/feedback/**"],
      "docs": ["docs/current/features/feedback.md"]
    },
    {
      "paths": ["app/api/parts/**"],
      "docs": ["docs/current/features/parts-api.md"]
    },
    {
      "paths": ["app/api/session/**"],
      "docs": ["docs/current/features/session-management.md"]
    }
  ]
}<|MERGE_RESOLUTION|>--- conflicted
+++ resolved
@@ -51,7 +51,6 @@
     {
       "paths": ["lib/inbox/**", "scripts/inbox/**"],
       "docs": ["docs/current/operations/runbooks/inbox-observation-job.md"]
-<<<<<<< HEAD
     },
     {
       "paths": [
@@ -67,8 +66,6 @@
         "app/_shared/hooks/useInboxFeed.ts"
       ],
       "docs": ["docs/current/features/inbox-to-chat-bridge.md"]
-=======
->>>>>>> 6e30e65e
     },
 
     {
