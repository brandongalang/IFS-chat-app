---
title: Feature: Parts Garden
owner: @brandongalang
status: shipped
last_updated: 2025-09-26
feature_flag: ENABLE_GARDEN
code_paths:
  - app/garden/page.tsx
  - app/garden/[partId]/page.tsx
  - components/garden/PartActions.tsx
  - mastra/tools/part-tools.ts
related_prs:
  - #41
---

## What
Visual exploration interface for browsing and drilling into Parts.

## Why
Offers a spatial/visual way to understand internal parts and relationships.

## How it works
- Grid overview at app/garden/page.tsx (client) uses `@/lib/data/parts-lite`
- Detail at app/garden/[partId]/page.tsx (server) uses `@/lib/data/parts-server`
- PartActions server actions import from `@/lib/data/parts-server`
<<<<<<< HEAD
- Part tool invocations run through tightened Zod schemas and an injected Supabase client, preventing untrusted payloads from mutating data
=======
- Part tool invocations now route through tightened Zod schemas and an injected Supabase client, preventing untrusted payloads from mutating data
>>>>>>> 5c33cefc

## Data model
- parts, part_relationships (read/derived views)

## Configuration
- Enabled by default via `config/features.ts`. Environments that need to hide the Garden must set `ENABLE_GARDEN` to a falsey value (`false`, `0`, or `off`). The feature flag is read during build, with optional support for mirroring via `NEXT_PUBLIC_ENABLE_GARDEN` when client overrides are required.

## Testing
- Unit tests for helper logic; Playwright for navigation (overview → detail)

## Operational notes
- Confirm flag defaults and access control for non-authenticated users<|MERGE_RESOLUTION|>--- conflicted
+++ resolved
@@ -23,11 +23,7 @@
 - Grid overview at app/garden/page.tsx (client) uses `@/lib/data/parts-lite`
 - Detail at app/garden/[partId]/page.tsx (server) uses `@/lib/data/parts-server`
 - PartActions server actions import from `@/lib/data/parts-server`
-<<<<<<< HEAD
-- Part tool invocations run through tightened Zod schemas and an injected Supabase client, preventing untrusted payloads from mutating data
-=======
-- Part tool invocations now route through tightened Zod schemas and an injected Supabase client, preventing untrusted payloads from mutating data
->>>>>>> 5c33cefc
+- Part tool invocations route through tightened Zod schemas and an injected Supabase client, preventing untrusted payloads from mutating data
 
 ## Data model
 - parts, part_relationships (read/derived views)
