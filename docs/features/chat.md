---
title: Feature: Chat
owner: @brandongalang
status: shipped
last_updated: 2025-09-26
feature_flag: null
code_paths:
  - app/chat/page.tsx
  - hooks/useChat.ts
  - lib/database/action-logger.ts
  - lib/database/validate.ts
related_prs:
  - #34
---

## What
The conversational interface for interacting with the IFS companion.

## Why
Enables guided self-reflection, parts work, and agent-assisted workflows.

## How it works
- UI at app/chat/page.tsx with streaming responses
<<<<<<< HEAD
- useChat hook manages message state/streaming using AI SDK UI message parts (text, tool, data)
- TextStreamChatTransport streams `/api/chat`; task updates arrive via `data-taskUpdate` parts and are merged into UI state
=======
- `useChat` consumes AI SDK UI message parts (text/tool/data) and streams via `TextStreamChatTransport`
>>>>>>> c57c8304
- Client data access uses `@/lib/data/parts-lite` (browser-safe)
- Server routes/actions use `@/lib/data/parts-server` for writes, logging, and snapshots
- Agent actions are logged via lib/database/action-logger.ts (server-only); task updates arrive via `data-taskUpdate` parts

## Data model
- sessions, messages, agent_actions tables

## Configuration
- Env vars for model/provider configuration (names only in code); see project env

## Testing
- Unit tests around parsing/format functions where present
- Add Playwright coverage for core chat flows (send message, receive response)

## Operational notes
- Ensure action logging remains enabled for auditability<|MERGE_RESOLUTION|>--- conflicted
+++ resolved
@@ -21,12 +21,7 @@
 
 ## How it works
 - UI at app/chat/page.tsx with streaming responses
-<<<<<<< HEAD
-- useChat hook manages message state/streaming using AI SDK UI message parts (text, tool, data)
-- TextStreamChatTransport streams `/api/chat`; task updates arrive via `data-taskUpdate` parts and are merged into UI state
-=======
 - `useChat` consumes AI SDK UI message parts (text/tool/data) and streams via `TextStreamChatTransport`
->>>>>>> c57c8304
 - Client data access uses `@/lib/data/parts-lite` (browser-safe)
 - Server routes/actions use `@/lib/data/parts-server` for writes, logging, and snapshots
 - Agent actions are logged via lib/database/action-logger.ts (server-only); task updates arrive via `data-taskUpdate` parts
