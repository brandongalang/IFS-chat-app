--- conflicted
+++ resolved
@@ -29,15 +29,9 @@
 - agent_actions (audit log), part_assessments, parts/relationships
 
 ## Configuration
-<<<<<<< HEAD
-- Provider configuration now centralized in `config/model.ts` and `mastra/index.ts`
-- Override defaults with `IFS_MODEL`, `IFS_TEMPERATURE`, and `IFS_PROVIDER_BASE_URL` env vars (falls back to `OPENROUTER_BASE_URL`)
-- Agents share a single `openrouter` provider created during Mastra bootstrap
-=======
 - Provider configuration centralized in `config/model.ts` and `mastra/index.ts`
 - Override defaults with `IFS_MODEL`, `IFS_TEMPERATURE`, and `IFS_PROVIDER_BASE_URL` env vars (fallback to `OPENROUTER_BASE_URL`)
 - Agents share the single `openrouter` provider created during Mastra bootstrap
->>>>>>> c57c8304
 
 ## Testing
 - Unit tests for tool logic; integration tests via smoke scripts (scripts/smoke-*)
